--- conflicted
+++ resolved
@@ -1,5 +1,5 @@
 import numpy as np
-from scipy.ndimage import maximum_filter
+from skimage.feature import peak_local_max
 
 
 class DopplerDetector2D:
@@ -45,29 +45,6 @@
         """Find local maxima in the entire spectrogram."""
         S = self.Sxx_filt
 
-<<<<<<< HEAD
-        freq_mask = (self.freqs >= self.freq_min) & (self.freqs <= self.freq_max)
-        sub = S[freq_mask]
-
-        # local maxima with a 3x3 neighbourhood
-        local_max = maximum_filter(sub, size=3, mode="reflect") == sub
-        mask = (sub >= self.power_threshold) & local_max
-
-        # prominence relative to frequency neighbours
-        above = np.vstack([sub[:1], sub[:-1]])
-        below = np.vstack([sub[1:], sub[-1:]])
-        mask &= (sub - np.maximum(above, below)) >= self.peak_prominence
-
-        fr_idx, t_idx = np.nonzero(mask)
-        if fr_idx.size == 0:
-            return [[] for _ in range(S.shape[1])], [[] for _ in range(S.shape[1])]
-
-        global_f = np.nonzero(freq_mask)[0][fr_idx]
-        conf = S[global_f, t_idx]
-
-        order = np.lexsort((-conf, t_idx))
-        global_f = global_f[order]
-=======
         coords = peak_local_max(
             S,
             footprint=np.ones((3, 3)),
@@ -99,7 +76,6 @@
 
         order = np.lexsort((-conf, t_idx))
         fr_idx = fr_idx[order]
->>>>>>> 8a07dbf2
         t_idx = t_idx[order]
         conf = conf[order]
 
@@ -109,11 +85,7 @@
         unique_t, start, counts = np.unique(t_idx, return_index=True, return_counts=True)
         for t, s, cnt in zip(unique_t, start, counts):
             sel = slice(s, s + min(cnt, self.max_peaks_per_frame))
-<<<<<<< HEAD
-            peaks_per_frame[t] = global_f[sel].tolist()
-=======
             peaks_per_frame[t] = fr_idx[sel].tolist()
->>>>>>> 8a07dbf2
             conf_per_frame[t] = conf[sel].tolist()
 
         return peaks_per_frame, conf_per_frame
