--- conflicted
+++ resolved
@@ -2,11 +2,7 @@
 
 import numpy as np
 from scipy.signal import stft, istft
-<<<<<<< HEAD
-from typing import Optional, List, Union, Tuple
-=======
 from typing import Optional
->>>>>>> d7d4b2ad
 
 def apply_lms(x: np.ndarray, mu: float = 0.01, filter_order: int = 32) -> np.ndarray:
     """Simple LMS adaptive filter returning the error signal."""
@@ -44,106 +40,6 @@
 
 def apply_ale(
     x: np.ndarray,
-<<<<<<< HEAD
-    delay: Optional[int] = None,
-    mu: float = 0.01,
-    filter_order: int = 32,
-    test_delays: Optional[Union[int, List[int]]] = None,
-    return_all: bool = False,
-    return_metrics: bool = False,
-    forgetting_factor: Optional[float] = None,
-) -> Union[np.ndarray, Tuple]:
-    """Adaptive Line Enhancer using an LMS filter.
-
-    Parameters
-    ----------
-    x : np.ndarray
-        Input signal.
-    delay : int or None, optional
-        Specific delay to use. If ``None`` (default), the delay that maximizes
-        output energy over ``test_delays`` is selected.
-    mu : float
-        LMS adaptation rate.
-    filter_order : int
-        Order of the adaptive filter.
-    test_delays : int or List[int], optional
-        Range of delays to evaluate when ``delay`` is ``None``.  If an integer
-        is provided, delays ``1..test_delays`` are evaluated.  Defaults to
-        ``1..10``.
-    return_all : bool
-        If ``True``, return a list of all predictions for each tested delay.
-    return_metrics : bool
-        If ``True``, also return the SNR metric (in dB) for each tested delay.
-    forgetting_factor : float, optional
-        Placeholder for backwards compatibility (unused).
-
-    Returns
-    -------
-    np.ndarray or tuple
-        The predicted signal for the best delay.  If ``return_all`` is ``True``
-        the return value is ``(best_y, best_delay, all_y, metrics)`` where
-        ``metrics`` is ``None`` when ``return_metrics`` is ``False``.
-    """
-
-    def _run_ale(d: int) -> np.ndarray:
-        """Run ALE for a single delay and return the predicted signal."""
-        w = np.zeros(filter_order, dtype=np.float64)
-        y_pred = np.zeros(n, dtype=np.float64)
-        x_pad = np.concatenate([np.zeros(d + filter_order), x])
-        for i in range(n):
-            u = x_pad[i + d : i + d + filter_order][::-1]
-            pred = np.dot(w, u)
-            e = x[i] - pred
-            w += 2 * mu * e * u
-            y_pred[i] = pred
-        return y_pred
-
-    x = x.astype(np.float64, copy=False)
-    n = len(x)
-
-    if delay is not None:
-        # Single delay case
-        best_y = _run_ale(delay)
-        metrics = None
-        if return_metrics:
-            err = x - best_y
-            num = np.sum(best_y ** 2)
-            den = np.sum(err ** 2) + 1e-8
-            metrics = [10 * np.log10(num / den)]
-        if return_all:
-            return best_y, delay, [best_y], metrics
-        return best_y if not return_metrics else (best_y, delay, metrics)
-
-    # Search over multiple delays for best energy
-    if test_delays is None:
-        delays = list(range(1, 11))
-    elif isinstance(test_delays, int):
-        delays = list(range(1, test_delays + 1))
-    else:
-        delays = list(test_delays)
-
-    all_y = []
-    metrics = []
-    energies = []
-    for d in delays:
-        yp = _run_ale(d)
-        all_y.append(yp)
-        energy = float(np.sum(yp ** 2))
-        energies.append(energy)
-        if return_metrics:
-            err = x - yp
-            snr = 10 * np.log10(energy / (np.sum(err ** 2) + 1e-8))
-            metrics.append(snr)
-
-    best_idx = int(np.argmax(energies))
-    best_delay = delays[best_idx]
-    best_y = all_y[best_idx]
-
-    if return_all:
-        return best_y, best_delay, all_y, metrics if return_metrics else None
-
-    return best_y if not return_metrics else (best_y, best_delay, metrics[best_idx])
-=======
     delay: Optional[int] = 1,
     mu: float = 0.01,
     filter_order: int = 32,
@@ -172,7 +68,6 @@
         w += 2 * mu * e * u
         y[i] = e
     return y
->>>>>>> d7d4b2ad
 
 def apply_rls(x: np.ndarray, forgetting_factor: float = 0.99, filter_order: int = 32) -> np.ndarray:
     """Recursive Least Squares adaptive filter returning the error signal."""
