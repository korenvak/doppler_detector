--- conflicted
+++ resolved
@@ -74,19 +74,6 @@
         threshold_adjust_step=1.0,
         enable_post_merge=True,
         fast_mode=False,
-<<<<<<< HEAD
-        use_tv_denoising=False,
-        tv_denoising_weight=0.1,
-        wiener_size=(5, 5),
-        ale_delay=3,
-        ale_mu=0.1,
-        ale_order=32,
-        ale_width=5,
-        track_enhance=False,
-        track_enhance_factor=2.0,
-        visualize=False,
-=======
->>>>>>> b84ec463
     ):
         # detection parameters
         self.freq_min = freq_min
@@ -127,19 +114,6 @@
         self.threshold_adjust_step = threshold_adjust_step
         self.enable_post_merge = enable_post_merge
         self.fast_mode = fast_mode
-<<<<<<< HEAD
-        self.use_tv_denoising = use_tv_denoising
-        self.tv_denoising_weight = tv_denoising_weight
-        self.wiener_size = wiener_size
-        self.ale_delay = ale_delay
-        self.ale_mu = ale_mu
-        self.ale_order = ale_order
-        self.ale_width = ale_width
-        self.track_enhance = track_enhance
-        self.track_enhance_factor = track_enhance_factor
-        self.visualize = visualize
-=======
->>>>>>> b84ec463
 
         # will be set in compute_spectrogram
         self.freqs = None
@@ -165,59 +139,7 @@
         self.freqs = freqs
         self.times = times
         self.Sxx_filt = Sxx_filt
-        self.apply_adaptive_filters()
         return freqs, times, Sxx_norm, Sxx_filt
-
-    def apply_adaptive_filters(self):
-        """Run configured adaptive filters on ``self.Sxx_filt`` in-place."""
-        assert isinstance(self.Sxx_filt, np.ndarray) and self.Sxx_filt.ndim == 2
-        assert np.isfinite(self.Sxx_filt).all()
-
-        def log_stats(stage, arr):
-            if not self.visualize:
-                return
-            mn, mx = float(arr.min()), float(arr.max())
-            nz = 100.0 * np.count_nonzero(arr) / arr.size
-            print(f"[Filter:{stage}] min={mn:.3f} max={mx:.3f} nonzero={nz:.1f}%")
-
-        S = self.Sxx_filt
-        log_stats("start", S)
-
-        try:
-            S = apply_wiener_adaptive_2d(S, size=self.wiener_size)
-            log_stats("wiener", S)
-        except Exception as e:
-            print("[Filter] Wiener failed", e)
-
-        try:
-            S = apply_ale_2d_doppler(
-                S,
-                track_width=self.ale_width if hasattr(self, "ale_width") else 5,
-                delay=self.ale_delay,
-                mu=self.ale_mu,
-                filter_order=self.ale_order,
-            )
-            log_stats("ale", S)
-        except Exception as e:
-            print("[Filter] ALE failed", e)
-
-        if self.track_enhance:
-            try:
-                S = apply_track_following_filter(
-                    S, enhancement_factor=self.track_enhance_factor
-                )
-                log_stats("track", S)
-            except Exception as e:
-                print("[Filter] track-follow failed", e)
-
-        if self.use_tv_denoising:
-            try:
-                S = apply_tv_denoising_doppler(S, weight_freq=self.tv_denoising_weight)
-                log_stats("tv", S)
-            except Exception as e:
-                print("[Filter] TV denoise failed", e)
-
-        self.Sxx_filt = S
 
     def detect_peaks_per_frame(self):
         """
@@ -364,8 +286,8 @@
         return [e["track"] for e in merged]
 
     def _preprocess_spectrogram(self, Sxx):
-        """Basic preprocessing before ridge/Hough detection."""
         S = np.log1p(Sxx)
+        S = wiener(S, (5, 5))
         S = S - 0.3 * laplace(S)
         return S
 
