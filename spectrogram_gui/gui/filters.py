--- conflicted
+++ resolved
@@ -12,19 +12,11 @@
 )
 from spectrogram_gui.utils.spectrogram_utils import compute_spectrogram
 from spectrogram_gui.utils.filter_utils import (
-<<<<<<< HEAD
-    apply_nlms as fu_apply_nlms,
-    apply_lms as fu_apply_lms,
-    apply_ale as fu_apply_ale,
-    apply_rls as fu_apply_rls,
-    apply_wiener as fu_apply_wiener,
-=======
     apply_nlms,
     apply_lms,
     apply_ale,
     apply_rls,
     apply_wiener,
->>>>>>> 93bcaef6
 )
 
 
@@ -140,43 +132,32 @@
             if len(out) < order:
                 QMessageBox.warning(self, "Too Short", "Segment shorter than NLMS order.")
                 return
-            pred = fu_apply_nlms(out, mu=self.nlms_spin.value(), filter_order=order)
-            out = out - pred
+            out = apply_nlms(out, mu=self.nlms_spin.value(), filter_order=order)
 
         if self.lms_chk.isChecked():
             if len(out) < order:
                 QMessageBox.warning(self, "Too Short", "Segment shorter than LMS order.")
                 return
-            pred = fu_apply_lms(out, mu=self.lms_spin.value(), filter_order=order)
-            out = out - pred
+            out = apply_lms(out, mu=self.lms_spin.value(), filter_order=order)
 
         if self.ale_chk.isChecked():
             if len(out) < order:
                 QMessageBox.warning(self, "Too Short", "Segment shorter than ALE order.")
                 return
-<<<<<<< HEAD
-            pred = fu_apply_ale(
-                out,
-                delay=1,
-                forgetting_factor=self.ale_spin.value(),
-=======
             out = apply_ale(
                 out,
                 delay=1,
                 mu=self.ale_spin.value(),
->>>>>>> 93bcaef6
                 filter_order=order,
             )
-            out = out - pred
 
         if self.rls_chk.isChecked():
             if len(out) < order:
                 QMessageBox.warning(self, "Too Short", "Segment shorter than RLS order.")
                 return
-            pred = fu_apply_rls(out, forgetting_factor=self.rls_spin.value(), filter_order=order)
-            out = out - pred
+            out = apply_rls(out, forgetting_factor=self.rls_spin.value(), filter_order=order)
         if self.wiener_chk.isChecked():
-            out = fu_apply_wiener(out, noise_db=self.wiener_spin.value())
+            out = apply_wiener(out, noise_db=self.wiener_spin.value())
 
         # 5) write back & replot
         new_wave = wave.copy()
