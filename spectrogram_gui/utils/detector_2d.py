import numpy as np
from scipy.ndimage import maximum_filter

try:
    from numba import njit
    NUMBA_AVAILABLE = True
except Exception:  # pragma: no cover - numba may not be installed
    NUMBA_AVAILABLE = False

    def njit(*args, **kwargs):  # type: ignore
        def wrapper(func):
            return func

        return wrapper


class DopplerDetector2D:
    """Doppler track detector using 2D peak picking"""

    def __init__(
        self,
        freq_min=50,
        freq_max=1500,
        max_gap_frames=6,
        gap_power_factor=0.7,
        gap_prominence_factor=0.7,
        max_freq_jump_hz=20.0,
        gap_max_jump_hz=15.0,
        max_peaks_per_frame=10,
        min_track_length_frames=10,
        min_track_avg_power=0.08,
        max_track_freq_std_hz=70.0,
        merge_gap_frames=150,
        merge_max_freq_diff_hz=40.0,
        power_threshold=0.25,
        peak_prominence=0.25,
    ):
        self.freq_min = freq_min
        self.freq_max = freq_max
        self.max_gap_frames = max_gap_frames
        self.gap_power_factor = gap_power_factor
        self.gap_prominence_factor = gap_prominence_factor
        self.max_freq_jump_hz = max_freq_jump_hz
        self.gap_max_jump_hz = gap_max_jump_hz
        self.max_peaks_per_frame = max_peaks_per_frame
        self.min_track_length_frames = min_track_length_frames
        self.min_track_avg_power = min_track_avg_power
        self.max_track_freq_std_hz = max_track_freq_std_hz
        self.merge_gap_frames = merge_gap_frames
        self.merge_max_freq_diff_hz = merge_max_freq_diff_hz
        self.power_threshold = power_threshold
        self.peak_prominence = peak_prominence
        self.freqs = None
        self.times = None
        self.Sxx_filt = None

    # ----- Peak detection -----
    def detect_peaks_2d(self):
        """Find local maxima in the entire spectrogram."""
        S = self.Sxx_filt

        # work only on the allowed frequency band
        freq_mask = (self.freqs >= self.freq_min) & (self.freqs <= self.freq_max)
        sub = S[freq_mask]

        # local maxima using a small maximum filter
        local_max = maximum_filter(sub, size=3, mode="nearest")
        mask = (sub == local_max) & (sub >= self.power_threshold)
        fr_sub, t_idx = np.nonzero(mask)
        if fr_sub.size == 0:
            return [[] for _ in range(S.shape[1])], [[] for _ in range(S.shape[1])]

        fr_idx = np.nonzero(freq_mask)[0][fr_sub]

        above_idx = np.clip(fr_idx - 1, 0, S.shape[0] - 1)
        below_idx = np.clip(fr_idx + 1, 0, S.shape[0] - 1)
        prominence = S[fr_idx, t_idx] - np.maximum(S[above_idx, t_idx], S[below_idx, t_idx])
        mask = prominence >= self.peak_prominence
<<<<<<< HEAD

        fr_idx = fr_idx[mask]
        t_idx = t_idx[mask]
        if fr_idx.size == 0:
            return [[] for _ in range(S.shape[1])], [[] for _ in range(S.shape[1])]

        conf = S[fr_idx, t_idx]

=======

        fr_idx = fr_idx[mask]
        t_idx = t_idx[mask]
        if fr_idx.size == 0:
            return [[] for _ in range(S.shape[1])], [[] for _ in range(S.shape[1])]

        conf = S[fr_idx, t_idx]

>>>>>>> 0358794f
        order = np.argsort(t_idx)
        fr_idx = fr_idx[order]
        t_idx = t_idx[order]
        conf = conf[order]

        peaks_per_frame = [[] for _ in range(S.shape[1])]
        conf_per_frame = [[] for _ in range(S.shape[1])]

        i = 0
        n = len(t_idx)
        while i < n:
            t = t_idx[i]
            j = i
            while j < n and t_idx[j] == t:
                j += 1

            c_slice = conf[i:j]
            f_slice = fr_idx[i:j]
            if c_slice.size > self.max_peaks_per_frame:
                part = np.argpartition(-c_slice, self.max_peaks_per_frame - 1)[: self.max_peaks_per_frame]
                part_order = part[np.argsort(-c_slice[part])]
                peaks_per_frame[t] = f_slice[part_order].tolist()
                conf_per_frame[t] = c_slice[part_order].tolist()
            else:
                order2 = np.argsort(-c_slice)
                peaks_per_frame[t] = f_slice[order2].tolist()
                conf_per_frame[t] = c_slice[order2].tolist()
            i = j

        return peaks_per_frame, conf_per_frame

    # ----- Tracking -----
<<<<<<< HEAD
    def predict_next_position(self, last_f, prev_f, last_t, prev_t, gap):
        vel = (self.freqs[last_f] - self.freqs[prev_f]) / max(last_t - prev_t, 1)
        return self.freqs[last_f] + vel * gap

    def _predict_positions(self, last_f, prev_f, last_t, prev_t, gaps):
        last_f = np.asarray(last_f)
        prev_f = np.asarray(prev_f)
        last_t = np.asarray(last_t)
        prev_t = np.asarray(prev_t)
        gaps = np.asarray(gaps)
        vel = (self.freqs[last_f] - self.freqs[prev_f]) / np.maximum(last_t - prev_t, 1)
        return self.freqs[last_f] + vel * gaps

=======
>>>>>>> 0358794f
    def track_peaks_enhanced(self, peaks_per_frame, conf_per_frame, progress_callback=None):
        finished = []
        last_t = np.empty(0, dtype=np.int64)
        last_f = np.empty(0, dtype=np.int64)
<<<<<<< HEAD
        prev_t = np.empty(0, dtype=np.int64)
        prev_f = np.empty(0, dtype=np.int64)
        gaps = np.empty(0, dtype=np.int64)
        conf_tr = np.empty(0, dtype=np.float64)
=======
        gaps = np.empty(0, dtype=np.int64)
>>>>>>> 0358794f
        traces = []

        for ti, (peaks, confs) in enumerate(zip(peaks_per_frame, conf_per_frame)):
            peaks_arr = np.asarray(peaks, dtype=np.int64)
            confs_arr = np.asarray(confs, dtype=np.float64)
            used = np.zeros(len(peaks_arr), dtype=bool)

            new_last_t = []
            new_last_f = []
<<<<<<< HEAD
            new_prev_t = []
            new_prev_f = []
            new_gaps = []
            new_traces = []
            new_conf = []

            if last_t.size and len(peaks_arr):
                pred = self._predict_positions(last_f, prev_f, last_t, prev_t, gaps + 1)
                peak_freqs = self.freqs[peaks_arr]
                diff = np.abs(peak_freqs[None, :] - pred[:, None])
                allowed = diff <= self.max_freq_jump_hz * (1 + gaps[:, None] * 0.2)
                scores = np.where(allowed, confs_arr[None, :] / (1 + diff / 10), -np.inf)
                best_idx = np.argmax(scores, axis=1)
                best_score = scores[np.arange(scores.shape[0]), best_idx]
                order = np.argsort(-best_score)

                for ai in order:
                    sc = best_score[ai]
                    if sc == -np.inf:
                        new_last_t.append(last_t[ai])
                        new_last_f.append(last_f[ai])
                        new_prev_t.append(prev_t[ai])
                        new_prev_f.append(prev_f[ai])
                        new_gaps.append(gaps[ai] + 1)
                        new_traces.append(traces[ai])
                        new_conf.append(conf_tr[ai] * 0.9)
                        continue
                    pk = best_idx[ai]
                    if used[pk]:
                        new_last_t.append(last_t[ai])
                        new_last_f.append(last_f[ai])
                        new_prev_t.append(prev_t[ai])
                        new_prev_f.append(prev_f[ai])
                        new_gaps.append(gaps[ai] + 1)
                        new_traces.append(traces[ai])
                        new_conf.append(conf_tr[ai] * 0.9)
                        continue
                    used[pk] = True
                    tr = traces[ai] + [(ti, peaks_arr[pk])]
                    new_last_t.append(ti)
                    new_last_f.append(peaks_arr[pk])
                    new_prev_t.append(last_t[ai])
                    new_prev_f.append(last_f[ai])
                    new_gaps.append(0)
                    new_traces.append(tr)
                    new_conf.append(conf_tr[ai] * 0.9 + confs_arr[pk] * 0.1)

            for idx, f_idx in enumerate(peaks_arr):
                if not used[idx]:
                    new_last_t.append(ti)
                    new_last_f.append(f_idx)
                    new_prev_t.append(ti)
                    new_prev_f.append(f_idx)
                    new_gaps.append(0)
                    new_traces.append([(ti, f_idx)])
                    new_conf.append(confs_arr[idx])

            keep_idx = []
            for i, g in enumerate(new_gaps):
                if g > self.max_gap_frames:
                    finished.append(new_traces[i])
                else:
                    keep_idx.append(i)

            if keep_idx:
                last_t = np.array([new_last_t[i] for i in keep_idx], dtype=np.int64)
                last_f = np.array([new_last_f[i] for i in keep_idx], dtype=np.int64)
                prev_t = np.array([new_prev_t[i] for i in keep_idx], dtype=np.int64)
                prev_f = np.array([new_prev_f[i] for i in keep_idx], dtype=np.int64)
                gaps = np.array([new_gaps[i] for i in keep_idx], dtype=np.int64)
                traces = [new_traces[i] for i in keep_idx]
                conf_tr = np.array([new_conf[i] for i in keep_idx], dtype=np.float64)
                order = np.argsort(-conf_tr)
                if order.size > 100:
                    order = order[:100]
                last_t = last_t[order]
                last_f = last_f[order]
                prev_t = prev_t[order]
                prev_f = prev_f[order]
                gaps = gaps[order]
                conf_tr = conf_tr[order]
                traces = [traces[i] for i in order]
            else:
                last_t = np.empty(0, dtype=np.int64)
                last_f = np.empty(0, dtype=np.int64)
                prev_t = np.empty(0, dtype=np.int64)
                prev_f = np.empty(0, dtype=np.int64)
                gaps = np.empty(0, dtype=np.int64)
                conf_tr = np.empty(0, dtype=np.float64)
                traces = []
=======
            new_gaps = []
            new_traces = []

            for li in range(len(last_t)):
                prev_freq = self.freqs[last_f[li]]
                diff = np.abs(self.freqs[peaks_arr] - prev_freq)
                mask = diff <= self.max_freq_jump_hz
                if np.any(mask):
                    cand = np.where(mask)[0]
                    idx = cand[np.argmax(confs_arr[cand])]
                    used[idx] = True
                    fi = peaks_arr[idx]
                    tr = traces[li] + [(ti, fi)]
                    new_last_t.append(ti)
                    new_last_f.append(fi)
                    new_gaps.append(0)
                    new_traces.append(tr)
                else:
                    gap = gaps[li] + 1
                    if gap > self.max_gap_frames:
                        finished.append(traces[li])
                    else:
                        new_last_t.append(last_t[li])
                        new_last_f.append(last_f[li])
                        new_gaps.append(gap)
                        new_traces.append(traces[li])

            for idx, fi in enumerate(peaks_arr):
                if not used[idx]:
                    new_last_t.append(ti)
                    new_last_f.append(fi)
                    new_gaps.append(0)
                    new_traces.append([(ti, fi)])

            last_t = np.array(new_last_t, dtype=np.int64)
            last_f = np.array(new_last_f, dtype=np.int64)
            gaps = np.array(new_gaps, dtype=np.int64)
            traces = new_traces

            keep = gaps <= self.max_gap_frames
            if not np.all(keep):
                finished.extend([traces[i] for i, k in enumerate(keep) if not k])
                last_t = last_t[keep]
                last_f = last_f[keep]
                gaps = gaps[keep]
                traces = [traces[i] for i, k in enumerate(keep) if k]
>>>>>>> 0358794f

            if progress_callback and ti % 10 == 0:
                progress_callback(ti)

<<<<<<< HEAD
        for tr in traces:
            finished.append(tr)
=======
        finished.extend(traces)
>>>>>>> 0358794f
        if progress_callback:
            progress_callback(len(peaks_per_frame))

        valid = []
        S = self.Sxx_filt
        f = self.freqs
        for tr in finished:
            if len(tr) < self.min_track_length_frames:
                continue
            powers = np.array([S[fi, ti] for ti, fi in tr])
            if powers.mean() < self.min_track_avg_power:
                continue
            if np.std(f[[pt[1] for pt in tr]]) > self.max_track_freq_std_hz:
                continue
            valid.append(tr)
        return valid

    # ----- Filtering -----
    def filter_and_score_tracks(self, tracks):
        scored = []
        S = self.Sxx_filt
        f = self.freqs
        for tr in tracks:
            if len(tr) < self.min_track_length_frames:
                continue
            tis = np.array([pt[0] for pt in tr])
            fis = np.array([pt[1] for pt in tr])
            if np.std(self.freqs[fis]) > self.max_track_freq_std_hz:
                continue
            powers = np.array([S[f_i, t_i] for t_i, f_i in tr])
            avg_pow = powers.mean()
            if avg_pow < self.min_track_avg_power:
                continue
            score = 0
            score += min(len(tr) / 50, 1.0) * 0.2
            score += (1 / (1 + powers.std() / (avg_pow + 1e-8))) * 0.3
            if len(tr) > 2:
                diffs = np.diff(f[fis])
                score += (1 / (1 + diffs.std() / 10)) * 0.3
            else:
                score += 0.15
            noise = []
            for ti, fi in tr:
                for off in (-5, 5):
                    fi2 = fi + off
                    if 0 <= fi2 < len(f):
                        noise.append(S[fi2, ti])
            snr = avg_pow / (np.median(noise) + 1e-8) if noise else 1
            score += min(snr / 10, 1.0) * 0.2
            if score > 0:
                scored.append(tr)
        return scored

    # ----- Merging -----
    def merge_tracks_advanced(self, tracks):
        if not tracks:
            return []
        events = []
        for tr in tracks:
            tis = [pt[0] for pt in tr]
            fis = [pt[1] for pt in tr]
            events.append({
                "track": tr,
                "start": tis[0],
                "end": tis[-1],
                "fstart": self.freqs[fis[0]],
                "fend": self.freqs[fis[-1]],
            })
        events.sort(key=lambda e: e["start"])
        merged = []
        for e in events:
            if not merged:
                merged.append(e)
                continue
            last = merged[-1]
            if (
                e["start"] - last["end"] <= self.merge_gap_frames
                and abs(e["fstart"] - last["fend"]) <= self.merge_max_freq_diff_hz
            ):
                last["track"].extend(e["track"])
                last["end"] = e["end"]
                last["fend"] = e["fend"]
            else:
                merged.append(e)
        return [e["track"] for e in merged]

    # ----- Pipeline -----
    def run_detection(self, Sxx, freqs, times, progress_callback=None):
        self.Sxx_filt = Sxx
        self.freqs = freqs
        self.times = times
        peaks, confs = self.detect_peaks_2d()
        raw = self.track_peaks_enhanced(peaks, confs, progress_callback=progress_callback)
        scored = self.filter_and_score_tracks(raw)
        final = self.merge_tracks_advanced(scored)
        return final<|MERGE_RESOLUTION|>--- conflicted
+++ resolved
@@ -76,7 +76,6 @@
         below_idx = np.clip(fr_idx + 1, 0, S.shape[0] - 1)
         prominence = S[fr_idx, t_idx] - np.maximum(S[above_idx, t_idx], S[below_idx, t_idx])
         mask = prominence >= self.peak_prominence
-<<<<<<< HEAD
 
         fr_idx = fr_idx[mask]
         t_idx = t_idx[mask]
@@ -85,16 +84,6 @@
 
         conf = S[fr_idx, t_idx]
 
-=======
-
-        fr_idx = fr_idx[mask]
-        t_idx = t_idx[mask]
-        if fr_idx.size == 0:
-            return [[] for _ in range(S.shape[1])], [[] for _ in range(S.shape[1])]
-
-        conf = S[fr_idx, t_idx]
-
->>>>>>> 0358794f
         order = np.argsort(t_idx)
         fr_idx = fr_idx[order]
         t_idx = t_idx[order]
@@ -127,34 +116,11 @@
         return peaks_per_frame, conf_per_frame
 
     # ----- Tracking -----
-<<<<<<< HEAD
-    def predict_next_position(self, last_f, prev_f, last_t, prev_t, gap):
-        vel = (self.freqs[last_f] - self.freqs[prev_f]) / max(last_t - prev_t, 1)
-        return self.freqs[last_f] + vel * gap
-
-    def _predict_positions(self, last_f, prev_f, last_t, prev_t, gaps):
-        last_f = np.asarray(last_f)
-        prev_f = np.asarray(prev_f)
-        last_t = np.asarray(last_t)
-        prev_t = np.asarray(prev_t)
-        gaps = np.asarray(gaps)
-        vel = (self.freqs[last_f] - self.freqs[prev_f]) / np.maximum(last_t - prev_t, 1)
-        return self.freqs[last_f] + vel * gaps
-
-=======
->>>>>>> 0358794f
     def track_peaks_enhanced(self, peaks_per_frame, conf_per_frame, progress_callback=None):
         finished = []
         last_t = np.empty(0, dtype=np.int64)
         last_f = np.empty(0, dtype=np.int64)
-<<<<<<< HEAD
-        prev_t = np.empty(0, dtype=np.int64)
-        prev_f = np.empty(0, dtype=np.int64)
         gaps = np.empty(0, dtype=np.int64)
-        conf_tr = np.empty(0, dtype=np.float64)
-=======
-        gaps = np.empty(0, dtype=np.int64)
->>>>>>> 0358794f
         traces = []
 
         for ti, (peaks, confs) in enumerate(zip(peaks_per_frame, conf_per_frame)):
@@ -164,98 +130,6 @@
 
             new_last_t = []
             new_last_f = []
-<<<<<<< HEAD
-            new_prev_t = []
-            new_prev_f = []
-            new_gaps = []
-            new_traces = []
-            new_conf = []
-
-            if last_t.size and len(peaks_arr):
-                pred = self._predict_positions(last_f, prev_f, last_t, prev_t, gaps + 1)
-                peak_freqs = self.freqs[peaks_arr]
-                diff = np.abs(peak_freqs[None, :] - pred[:, None])
-                allowed = diff <= self.max_freq_jump_hz * (1 + gaps[:, None] * 0.2)
-                scores = np.where(allowed, confs_arr[None, :] / (1 + diff / 10), -np.inf)
-                best_idx = np.argmax(scores, axis=1)
-                best_score = scores[np.arange(scores.shape[0]), best_idx]
-                order = np.argsort(-best_score)
-
-                for ai in order:
-                    sc = best_score[ai]
-                    if sc == -np.inf:
-                        new_last_t.append(last_t[ai])
-                        new_last_f.append(last_f[ai])
-                        new_prev_t.append(prev_t[ai])
-                        new_prev_f.append(prev_f[ai])
-                        new_gaps.append(gaps[ai] + 1)
-                        new_traces.append(traces[ai])
-                        new_conf.append(conf_tr[ai] * 0.9)
-                        continue
-                    pk = best_idx[ai]
-                    if used[pk]:
-                        new_last_t.append(last_t[ai])
-                        new_last_f.append(last_f[ai])
-                        new_prev_t.append(prev_t[ai])
-                        new_prev_f.append(prev_f[ai])
-                        new_gaps.append(gaps[ai] + 1)
-                        new_traces.append(traces[ai])
-                        new_conf.append(conf_tr[ai] * 0.9)
-                        continue
-                    used[pk] = True
-                    tr = traces[ai] + [(ti, peaks_arr[pk])]
-                    new_last_t.append(ti)
-                    new_last_f.append(peaks_arr[pk])
-                    new_prev_t.append(last_t[ai])
-                    new_prev_f.append(last_f[ai])
-                    new_gaps.append(0)
-                    new_traces.append(tr)
-                    new_conf.append(conf_tr[ai] * 0.9 + confs_arr[pk] * 0.1)
-
-            for idx, f_idx in enumerate(peaks_arr):
-                if not used[idx]:
-                    new_last_t.append(ti)
-                    new_last_f.append(f_idx)
-                    new_prev_t.append(ti)
-                    new_prev_f.append(f_idx)
-                    new_gaps.append(0)
-                    new_traces.append([(ti, f_idx)])
-                    new_conf.append(confs_arr[idx])
-
-            keep_idx = []
-            for i, g in enumerate(new_gaps):
-                if g > self.max_gap_frames:
-                    finished.append(new_traces[i])
-                else:
-                    keep_idx.append(i)
-
-            if keep_idx:
-                last_t = np.array([new_last_t[i] for i in keep_idx], dtype=np.int64)
-                last_f = np.array([new_last_f[i] for i in keep_idx], dtype=np.int64)
-                prev_t = np.array([new_prev_t[i] for i in keep_idx], dtype=np.int64)
-                prev_f = np.array([new_prev_f[i] for i in keep_idx], dtype=np.int64)
-                gaps = np.array([new_gaps[i] for i in keep_idx], dtype=np.int64)
-                traces = [new_traces[i] for i in keep_idx]
-                conf_tr = np.array([new_conf[i] for i in keep_idx], dtype=np.float64)
-                order = np.argsort(-conf_tr)
-                if order.size > 100:
-                    order = order[:100]
-                last_t = last_t[order]
-                last_f = last_f[order]
-                prev_t = prev_t[order]
-                prev_f = prev_f[order]
-                gaps = gaps[order]
-                conf_tr = conf_tr[order]
-                traces = [traces[i] for i in order]
-            else:
-                last_t = np.empty(0, dtype=np.int64)
-                last_f = np.empty(0, dtype=np.int64)
-                prev_t = np.empty(0, dtype=np.int64)
-                prev_f = np.empty(0, dtype=np.int64)
-                gaps = np.empty(0, dtype=np.int64)
-                conf_tr = np.empty(0, dtype=np.float64)
-                traces = []
-=======
             new_gaps = []
             new_traces = []
 
@@ -302,17 +176,11 @@
                 last_f = last_f[keep]
                 gaps = gaps[keep]
                 traces = [traces[i] for i, k in enumerate(keep) if k]
->>>>>>> 0358794f
 
             if progress_callback and ti % 10 == 0:
                 progress_callback(ti)
 
-<<<<<<< HEAD
-        for tr in traces:
-            finished.append(tr)
-=======
         finished.extend(traces)
->>>>>>> 0358794f
         if progress_callback:
             progress_callback(len(peaks_per_frame))
 
